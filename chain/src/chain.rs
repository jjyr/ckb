--- conflicted
+++ resolved
@@ -1,6 +1,8 @@
 use ckb_chain_spec::consensus::Consensus;
 use ckb_core::block::Block;
-use ckb_core::cell::{BlockCellProvider, CellProvider, OverlayCellProvider, ResolvedTransaction};
+use ckb_core::cell::{
+    resolve_transaction, BlockCellProvider, OverlayCellProvider, ResolvedTransaction,
+};
 use ckb_core::extras::BlockExt;
 use ckb_core::service::{Request, DEFAULT_CHANNEL_SIZE, SIGNAL_CHANNEL_SIZE};
 use ckb_core::transaction::{CellOutput, ProposalShortId};
@@ -278,10 +280,6 @@
                 fork.detached_blocks().iter(),
                 fork.attached_blocks().iter(),
                 fork.detached_proposal_id().iter(),
-<<<<<<< HEAD
-                self.shared.consensus().max_block_cycles(),
-=======
->>>>>>> 14e0fab4
             );
             if log_enabled!(target: "chain", log::Level::Debug) {
                 self.print_chain(&chain_state, 10);
@@ -454,11 +452,7 @@
 
         for b in attached_blocks_iter.take(unverified_len) {
             cell_set_diff.push_new(b);
-            outputs.extend(
-                b.commit_transactions()
-                    .iter()
-                    .map(|tx| (tx.hash(), tx.outputs())),
-            );
+            outputs.extend(b.transactions().iter().map(|tx| (tx.hash(), tx.outputs())));
         }
 
         // The verify function
@@ -469,20 +463,16 @@
         for (ext, b) in dirty_exts.iter_mut().zip(fork.attached_blocks.iter()).rev() {
             if self.verification {
                 if found_error.is_none() {
-<<<<<<< HEAD
-                    let cell_set_overlay = chain_state.new_cell_set_overlay(&cell_set_diff);
-=======
                     let mut seen_inputs = FnvHashSet::default();
                     let cell_set_overlay =
                         chain_state.new_cell_set_overlay(&cell_set_diff, &outputs);
->>>>>>> 14e0fab4
                     let block_cp = BlockCellProvider::new(b);
                     let cell_provider = OverlayCellProvider::new(&block_cp, &cell_set_overlay);
 
                     let resolved: Vec<ResolvedTransaction> = b
                         .transactions()
                         .iter()
-                        .map(|x| cell_provider.resolve_transaction(x))
+                        .map(|x| resolve_transaction(x, &mut seen_inputs, &cell_provider))
                         .collect();
 
                     let cellbase_maturity = { self.shared.consensus().cellbase_maturity() };
@@ -501,9 +491,7 @@
                         Ok(_) => {
                             cell_set_diff.push_new(b);
                             outputs.extend(
-                                b.commit_transactions()
-                                    .iter()
-                                    .map(|tx| (tx.hash(), tx.outputs())),
+                                b.transactions().iter().map(|tx| (tx.hash(), tx.outputs())),
                             );
                             ext.txs_verified = Some(true);
                         }
@@ -523,11 +511,7 @@
                 }
             } else {
                 cell_set_diff.push_new(b);
-                outputs.extend(
-                    b.commit_transactions()
-                        .iter()
-                        .map(|tx| (tx.hash(), tx.outputs())),
-                );
+                outputs.extend(b.transactions().iter().map(|tx| (tx.hash(), tx.outputs())));
                 ext.txs_verified = Some(true);
             }
         }
